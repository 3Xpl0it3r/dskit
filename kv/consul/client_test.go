package consul

import (
	"context"
	"fmt"
	"strconv"
	"testing"
	"time"

	consul "github.com/hashicorp/consul/api"
	"github.com/stretchr/testify/assert"
	"github.com/stretchr/testify/require"

	"github.com/grafana/dskit/kv/codec"
)

func writeValuesToKV(t *testing.T, client *Client, key string, start, end int, sleep time.Duration) <-chan struct{} {
	t.Helper()

	ch := make(chan struct{})
	go func() {
		defer close(ch)
		for i := start; i <= end; i++ {
			t.Log("ts", time.Now(), "msg", "writing value", "val", i)
			_, _ = client.kv.Put(&consul.KVPair{Key: key, Value: []byte(fmt.Sprintf("%d", i))}, nil)
			time.Sleep(sleep)
		}
	}()
	return ch
}

func TestWatchKeyWithRateLimit(t *testing.T) {
	c, closer := NewInMemoryClientWithConfig(codec.String{}, Config{
		WatchKeyRateLimit: 5.0,
		WatchKeyBurstSize: 1,
	}, testLogger{})
	t.Cleanup(func() {
<<<<<<< HEAD
		_ = closer.Close()
=======
		assert.NoError(t, closer.Close())
>>>>>>> 039d9afd
	})

	const key = "test"
	const max = 100

	ch := writeValuesToKV(t, c, key, 0, max, 10*time.Millisecond)

	observed := observeValueForSomeTime(t, c, key, 1200*time.Millisecond) // little over 1 second

	// wait until updater finishes
	<-ch

	if testing.Verbose() {
		t.Log(observed)
	}
	// Let's see how many updates we have observed. Given the rate limit and our observing time, it should be 6
	// We should also have seen one of the later values, as we're observing for longer than a second, so rate limit should allow
	// us to see it.
	if len(observed) < 5 || len(observed) > 10 {
		t.Error("Expected ~6 observed values, got", observed)
	}
	last := observed[len(observed)-1]
	n, _ := strconv.Atoi(last)
	if n < max/2 {
		t.Error("Expected to see high last observed value, got", observed)
	}
}

func TestWatchKeyNoRateLimit(t *testing.T) {
	c, closer := NewInMemoryClientWithConfig(codec.String{}, Config{
		WatchKeyRateLimit: 0,
	}, testLogger{})
	t.Cleanup(func() {
<<<<<<< HEAD
		_ = closer.Close()
=======
		assert.NoError(t, closer.Close())
>>>>>>> 039d9afd
	})

	const key = "test"
	const max = 100

	ch := writeValuesToKV(t, c, key, 0, max, time.Millisecond)
	observed := observeValueForSomeTime(t, c, key, 500*time.Millisecond)

	// wait until updater finishes
	<-ch

	// With no limit, we should see most written values (we can lose some values if watching
	// code is busy while multiple new values are written)
	if len(observed) < 3*max/4 {
		t.Error("Expected at least 3/4 of all values, got", observed)
	}
}

func TestReset(t *testing.T) {
	c, closer := NewInMemoryClient(codec.String{}, testLogger{})
	t.Cleanup(func() {
<<<<<<< HEAD
		_ = closer.Close()
=======
		assert.NoError(t, closer.Close())
>>>>>>> 039d9afd
	})

	const key = "test"
	const max = 5

	ch := make(chan error)
	go func() {
		defer close(ch)
		for i := 0; i <= max; i++ {
			t.Log("ts", time.Now(), "msg", "writing value", "val", i)
			_, _ = c.kv.Put(&consul.KVPair{Key: key, Value: []byte(fmt.Sprintf("%d", i))}, nil)
			if i == 1 {
				c.kv.(*mockKV).ResetIndex()
			}
			if i == 2 {
				c.kv.(*mockKV).ResetIndexForKey(key)
			}
			time.Sleep(10 * time.Millisecond)
		}
	}()

	observed := observeValueForSomeTime(t, c, key, 25*max*time.Millisecond)

	// wait until updater finishes
	<-ch

	// Let's see how many updates we have observed. Given the rate limit and our observing time, we should see all numeric values
	if testing.Verbose() {
		t.Log(observed)
	}
	if len(observed) < max {
		t.Error("Expected all values, got", observed)
	} else if observed[len(observed)-1] != fmt.Sprintf("%d", max) {
		t.Error("Expected to see last written value, got", observed)
	}
}

func observeValueForSomeTime(t *testing.T, client *Client, key string, timeout time.Duration) []string {
	t.Helper()

	observed := []string(nil)
	ctx, cancel := context.WithTimeout(context.Background(), timeout)
	defer cancel()
	client.WatchKey(ctx, key, func(i interface{}) bool {
		s, ok := i.(string)
		if !ok {
			return false
		}
		t.Log("ts", time.Now(), "msg", "observed value", "val", s)
		observed = append(observed, s)
		return true
	})
	return observed
}

func TestWatchKeyWithNoStartValue(t *testing.T) {
	c, closer := NewInMemoryClient(codec.String{}, testLogger{})
	t.Cleanup(func() {
<<<<<<< HEAD
		_ = closer.Close()
=======
		assert.NoError(t, closer.Close())
>>>>>>> 039d9afd
	})

	const key = "test"

	go func() {
		time.Sleep(100 * time.Millisecond)
		_, err := c.kv.Put(&consul.KVPair{Key: key, Value: []byte("start")}, nil)
		require.NoError(t, err)

		time.Sleep(100 * time.Millisecond)
		_, err = c.kv.Put(&consul.KVPair{Key: key, Value: []byte("end")}, nil)
		require.NoError(t, err)
	}()

	ctx, fn := context.WithTimeout(context.Background(), 300*time.Millisecond)
	defer fn()

	reported := 0
	c.WatchKey(ctx, key, func(i interface{}) bool {
		reported++
		return reported != 2
	})

	// we should see both start and end values.
	require.Equal(t, 2, reported)
}

type testLogger struct {
}

func (l testLogger) Log(keyvals ...interface{}) error {
	return nil
}<|MERGE_RESOLUTION|>--- conflicted
+++ resolved
@@ -35,11 +35,7 @@
 		WatchKeyBurstSize: 1,
 	}, testLogger{})
 	t.Cleanup(func() {
-<<<<<<< HEAD
-		_ = closer.Close()
-=======
 		assert.NoError(t, closer.Close())
->>>>>>> 039d9afd
 	})
 
 	const key = "test"
@@ -73,11 +69,7 @@
 		WatchKeyRateLimit: 0,
 	}, testLogger{})
 	t.Cleanup(func() {
-<<<<<<< HEAD
-		_ = closer.Close()
-=======
 		assert.NoError(t, closer.Close())
->>>>>>> 039d9afd
 	})
 
 	const key = "test"
@@ -99,11 +91,7 @@
 func TestReset(t *testing.T) {
 	c, closer := NewInMemoryClient(codec.String{}, testLogger{})
 	t.Cleanup(func() {
-<<<<<<< HEAD
-		_ = closer.Close()
-=======
 		assert.NoError(t, closer.Close())
->>>>>>> 039d9afd
 	})
 
 	const key = "test"
@@ -162,11 +150,7 @@
 func TestWatchKeyWithNoStartValue(t *testing.T) {
 	c, closer := NewInMemoryClient(codec.String{}, testLogger{})
 	t.Cleanup(func() {
-<<<<<<< HEAD
-		_ = closer.Close()
-=======
 		assert.NoError(t, closer.Close())
->>>>>>> 039d9afd
 	})
 
 	const key = "test"
